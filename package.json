--- conflicted
+++ resolved
@@ -1,11 +1,7 @@
 {
   "name": "typeorm",
   "private": true,
-<<<<<<< HEAD
-  "version": "0.0.2-alpha.69",
-=======
-  "version": "0.0.2-alpha.70",
->>>>>>> a35bbac6
+  "version": "0.0.3-alpha.1",
   "description": "Data-mapper ORM for Typescript",
   "license": "MIT",
   "readmeFilename": "README.md",
