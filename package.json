{
  "name": "typeorm",
  "private": true,
  "version": "0.1.0-alpha.3",
  "description": "Data-Mapper ORM for TypeScript, ES7, ES6, ES5. Supports MySQL, PostgreSQL, MariaDB, SQLite, MS SQL Server, Oracle, WebSQL, MongoDB databases.",
  "license": "MIT",
  "readmeFilename": "README.md",
  "author": {
    "name": "Umed Khudoiberdiev",
    "email": "pleerock.me@gmail.com"
  },
  "repository": {
    "type": "git",
    "url": "https://github.com/typeorm/typeorm.git"
  },
  "bugs": {
    "url": "https://github.com/typeorm/typeorm/issues"
  },
  "tags": [
    "orm",
    "typescript",
    "typescript-orm",
    "mysql",
    "mysql-orm",
    "postgresql",
    "postgresql-orm",
    "mariadb",
    "mariadb-orm",
    "sqlite",
    "sqlite-orm",
    "sql-server",
    "sql-server-orm",
    "oracle",
    "oracle-orm",
    "websql",
    "websql-orm"
  ],
  "devDependencies": {
<<<<<<< HEAD
    "@types/chai": "^3.5.2",
    "@types/chai-as-promised": "0.0.30",
    "@types/mocha": "^2.2.41",
    "@types/node": "^7.0.16",
=======
    "@types/chai": "^3.4.35",
    "@types/chai-as-promised": "0.0.29",
    "@types/mocha": "^2.2.39",
    "@types/mongodb": "^2.1.41",
    "@types/node": "^7.0.5",
>>>>>>> d99ecb43
    "@types/promises-a-plus": "0.0.27",
    "@types/sinon": "^2.2.0",
    "chai": "^3.4.1",
    "chai-as-promised": "^6.0.0",
    "del": "^2.2.2",
    "gulp": "^3.9.1",
    "gulp-file": "^0.3.0",
    "gulp-istanbul": "^1.1.1",
    "gulp-mocha": "^3.0.1",
    "gulp-rename": "^1.2.2",
    "gulp-replace": "^0.5.4",
    "gulp-shell": "^0.6.3",
    "gulp-sourcemaps": "^2.6.0",
    "gulp-tslint": "^8.0.0",
    "gulp-typescript": "^3.1.6",
    "gulp-uglify": "^2.1.2",
    "gulpclass": "^0.1.2",
    "mocha": "^2.5.3",
    "mongodb": "^2.2.26",
    "mssql": "^3.3.0",
    "mysql": "^2.12.0",
    "mysql2": "^1.2.0",
    "pg": "^6.1.5",
    "remap-istanbul": "^0.9.5",
    "sinon": "^2.2.0",
    "sinon-chai": "^2.10.0",
    "sqlite3": "^3.1.8",
    "ts-node": "^3.0.3",
    "tslint": "^5.2.0",
    "tslint-stylish": "^2.1.0",
    "typescript": "^2.3.2"
  },
  "dependencies": {
    "app-root-path": "^2.0.1",
    "glob": "^7.1.1",
    "reflect-metadata": "^0.1.10",
    "yargonaut": "^1.1.2",
    "yargs": "^8.0.1"
  },
  "scripts": {
    "test": "node_modules/.bin/gulp tests"
  },
  "bin": {
    "typeorm": "./cli.js"
  }
}<|MERGE_RESOLUTION|>--- conflicted
+++ resolved
@@ -36,18 +36,11 @@
     "websql-orm"
   ],
   "devDependencies": {
-<<<<<<< HEAD
     "@types/chai": "^3.5.2",
     "@types/chai-as-promised": "0.0.30",
     "@types/mocha": "^2.2.41",
+    "@types/mongodb": "^2.1.41",
     "@types/node": "^7.0.16",
-=======
-    "@types/chai": "^3.4.35",
-    "@types/chai-as-promised": "0.0.29",
-    "@types/mocha": "^2.2.39",
-    "@types/mongodb": "^2.1.41",
-    "@types/node": "^7.0.5",
->>>>>>> d99ecb43
     "@types/promises-a-plus": "0.0.27",
     "@types/sinon": "^2.2.0",
     "chai": "^3.4.1",
