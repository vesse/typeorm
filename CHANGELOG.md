# Changelog

TypeORM follows a semantic versioning and until `1.0.0` breaking changes may appear in `0.x.x` versions,
however since API is already quite stable we don't expect too much breaking changes.
If we missed a note on some change or you have a questions on migrating from old version, 
feel free to ask us and community.

<<<<<<< HEAD
## 0.1.9

* fixed bug with sqlite and mysql schema synchronization when uuid column is used ([#1332](https://github.com/typeorm/typeorm/issues/1332))
=======
## 0.2.0 (next: `npm i typeorm@next`)

* completely refactored, improved and optimized persistence process and performance.
* removed cascade remove functionality, refactored how cascades are working.
* removed `cascadeRemove` option from relation options.
* replaced `cascadeAll` with `cascade: true` syntax from relation options.
* replaced `cascadeInsert` with `cascade: ["insert"]` syntax from relation options.
* replaced `cascadeUpdate` with `cascade: ["update"]` syntax from relation options.
* now when one-to-one or many-to-one relation is loaded and its not set (set to null) ORM returns you entity with relation set to `null` instead of `undefined property` as before.
* now relation id can be set directly to relation, e.g. `Post { @ManyToOne(type => Tag) tag: Tag|number }` with `post.tag = 1` usage.
* now you can disable persistence on any relation by setting `@OneToMany(type => Post, post => tag, { persistence: false })`. This can dramatically improve entity save performance.
* `loadAllRelationIds` method of `QueryBuilder` now accepts list of relation paths that needs to be loaded, also `disableMixedMap` option is now by default set to false, but you can enable it via new method parameter `options`
* lot of changes affect closure table pattern which is planned for fix in 0.3.0 
* now `returning` and `output` statements of `InsertQueryBuilder` support array of columns as argument
* now when many-to-many and one-to-many relation set to `null` all items from that relation are removed, just like it would be set to empty array
* fixed issues with relation updation from one-to-one non-owner side
* now version column is updated on the database level, not by ORM anymore
* now created date and update date columns is set on the database level, not by ORM anymore (e.g. using `CURRENT_TIMESTAMP` as a default value)
* now `InsertQueryBuilder`, `UpdateQueryBuilder` and `DeleteQueryBuilder` automatically update entities after execution.
This only happens if real entity objects are passed. 
Some databases (like mysql and sqlite) requires a separate query to perform this operation.
If you want to disable this behavior use `queryBuilder.updateEntity(false)` method.
This feature is convenient for users who have uuid, create/update date, version columns or columns with DEFAULT value set.
* now `InsertQueryBuilder`, `UpdateQueryBuilder` and `DeleteQueryBuilder` call subscribers and listeners. 
You can disable this behavior by setting `queryBuilder.callListeners(false)` method. 
* `Repository` and `EntityManager` method `.findOne` is deprecated and will be removed in next 0.3.0 version.
Use `findOne(id)` method instead now.
* `InsertQueryBuilder` now returns `InsertResult` which contains extended information and metadata about runned query
* `UpdateQueryBuilder` now returns `UpdateResult` which contains extended information and metadata about runned query
* `DeleteQueryBuilder` now returns `DeleteResult` which contains extended information and metadata about runned query
* now insert / update / delete queries built with QueryBuilder can be wrapped into a transaction using `useTransaction(true)` method of the QueryBuilder.
* `insert`, `update` and `delete` methods of `QueryRunner` now use `InsertQueryRunner`, `UpdateQueryRunner` and `DeleteQueryRunner` inside
* removed deprecated `removeById`, `removeByIds` methods
* removed `deleteById` method - use `delete(id)` method instead now
* removed `updateById` method - use `update(id)` method instead now
* changed `snakeCase` utility - check table names after upgrading
* added ability to disable transaction in `save` and `remove` operations
* added ability to disable listeners and subscribers in `save` and `remove` operations
* added ability to save and remove objects in chunks
* added ability to disable entity reloading after insertion and updation
* class table inheritance functionality has been completely dropped
* single table inheritance functionality has been fixed
* `@SingleEntityChild` has been renamed to `@ChildEntity`
* `@DiscriminatorValue` has been removed, instead parameter in `@ChildEntity` must be used, e.g. `@ChildEntity("value")`
* `@DiscriminatorColumn` decorator has been removed, use `@TableInheritance` options instead now
* `skipSync` in entity options has been renamed to `synchronize`. Now if it set to false schema synchronization for the entity will be disabled.
By default its true.
* `sqljs` driver now enforces FK integrity by default (same behavior as `sqlite`).
* now array initializations for relations are forbidden and ORM throws an error if there are entities with initialized relation arrays.
>>>>>>> 1b813ea4

## 0.1.8

* New DebugLogger ([#1302](https://github.com/typeorm/typeorm/pull/1302))
* fixed issue with primary relations being nullable by default - now they are not nullable always
* fixed issue with multiple databases support when tables with same name are used across multiple databases 

## 0.1.7

* fixed bug with migrations execution in mssql ([#1254](https://github.com/typeorm/typeorm/issues/1254))
* added support for more complex ordering in paginated results ([#1259](https://github.com/typeorm/typeorm/issues/1259))
* MSSQL users are required to add "order by" for skip/offset operations since mssql does not support OFFSET/LIMIT statement without order by applied 
* fixed issue when relation query builder methods execute operations with empty arrays ([#1241](https://github.com/typeorm/typeorm/issues/1241))
* Webpack can now be used for node projects and not only for browser projects. To use TypeORM in Ionic with minimal changes checkout the [ionic-example](https://github.com/typeorm/ionic-example#typeorm--017) for the needed changes. To use webpack for non-Ionic browser webpack projects, the needed configuration can be found in the [docs]( http://typeorm.io/#/supported-platforms) ([#1280](https://github.com/typeorm/typeorm/pulls/1280))
* added support for loading sub-relations in via find options ([#1270](https://github.com/typeorm/typeorm/issues/1270))

## 0.1.6

* added support for indices and listeners in embeddeds
* added support for `ON CONFLICT` keyword
* fixed bug with query builder where lazy relations are loaded multiple times when using `leftJoinAndSelect` ([#996](https://github.com/typeorm/typeorm/issues/996))
* fixed bug in all sqlite based drivers that generated wrong uuid columns ([#1128](https://github.com/typeorm/typeorm/issues/1128) and [#1161](https://github.com/typeorm/typeorm/issues/1161))

## 0.1.5

* fixed bug where `findByIds` would return values with an empty array ([#1118](https://github.com/typeorm/typeorm/issues/1118))
* fixed bug in MigrationExecutor that didn't release created query builder ([#1201](https://github.com/typeorm/typeorm/issues/1201))

## 0.1.4

* fixed bug in mysql driver that generated wrong query when using skip ([#1099](https://github.com/typeorm/typeorm/issues/1099))
* added option to create query builder from repository without alias([#1084](https://github.com/typeorm/typeorm/issues/1084))
* fixed bug that made column option "select" unusable ([#1110](https://github.com/typeorm/typeorm/issues/1110))
* fixed bug that generated mongodb projects what don't work ([#1119](https://github.com/typeorm/typeorm/issues/1119))

## 0.1.3

* added support for `sql.js`. To use it you just need to install `npm i sql.js` and use `sqljs` as driver type ([#894](https://github.com/typeorm/typeorm/pull/894)).
* added explicit require() statements for drivers ([#1143](https://github.com/typeorm/typeorm/pull/1143))
* fixed bug where wrong query is generated with multiple primary keys ([#1146](https://github.com/typeorm/typeorm/pull/1146))
* fixed bug for oracle driver where connect method was wrong ([#1177](https://github.com/typeorm/typeorm/pull/1177))

## 0.1.2

* sqlite now supports relative database file paths ([#798](https://github.com/typeorm/typeorm/issues/798) and [#799](https://github.com/typeorm/typeorm/issues/799))
* fixed bug with not properly working `update` method ([#1037](https://github.com/typeorm/typeorm/issues/1037), [#1042](https://github.com/typeorm/typeorm/issues/1042))
* fixed bug with replication support ([#1035](https://github.com/typeorm/typeorm/pull/1035))
* fixed bug with wrong embedded column names being generated ([#969](https://github.com/typeorm/typeorm/pull/969)) 
* added support for caching in respositories ([#1057](https://github.com/typeorm/typeorm/issues/1057))
* added support for the `citext` column type for postgres ([#1075](https://github.com/typeorm/typeorm/pull/1075))

## 0.1.1

* added support for `pg-native` for postgres (#975). To use it you just need to install `npm i pg-native` and it will be picked up automatically.
* now Find Options support `-1` and `1` for `DESC` and `ASC` values. This is better user experience for MongoDB users. 
* now inheritances in embeddeds are supported (#966).
* `isArray: boolean` in `ColumnOptions` is deprecated. Use `array: boolean` instead.
* deprecated `removeById` method, now use `deleteById` method instead.
* added `insert` and `delete` methods into repository and entity manager.
* fixed multiple issues with `update`, `updateById` and `removeById` methods in repository and entity manager. Now they do not use `save` and `remove` methods anymore - instead they are using QueryBuilder to build and execute their queries.
* now `save` method can accept partial entities.
* removed opencollective dependency.
* fixed issues with bulk entity insertions.
* find* methods now can find by embed conditions.
* fixed issues with multiple schema support, added option to `@JoinTable` to support schema and database.
* multiple small bugfixes.

## 0.1.0

#### BREAKING CHANGES

* `Table`, `AbstractTable`, `ClassTableChild`, `ClosureTable`, `EmbeddableTable`, `SingleTableChild` deprecated  decorators were removed. Use `Entity`, `ClassEntityChild`, `ClosureEntity`, `SingleEntityChild` decorators instead.
* `EntityManager#create`, `Repository#create`, `EntityManager#preload`, `Repository#preload`, `EntityManager#merge`, `Repository#merge` methods now accept `DeepPartial<Entity>` instead of `Object`.
*  `EntityManager#merge`, `Repository#merge` methods first argument is now an entity where to need to merge all given entity-like objects.
* changed `find*` repository methods. Now conditions are `Partial<Entity>` type.
* removed `FindOptions` interface and introduced two new interfaces: `FindOneOptions` and `FindManyOptions` - each for its own `findOne*` or `find*` methods.
* dropped out some of options of `FindOptions`. Use `QueryBuilder` instead. However, added  few new options as well.
* deprecated method `addParameters` has been removed from `QueryBuilder`. Use `setParameters` instead.
* removed `setMaxResults`, `setFirstResult` methods in `QueryBuilder`. Use `take` and `skip` methods instead.
* renamed `entityManager` to `manager` in `Connection`, `AbstractRepository` and event objects. `entityManager` property was removed.
* renamed `persist` to `save` in `EntityManager` and `Repository` objects. `persist` method was removed.
* `SpecificRepository` is removed. Use relational query builder functionality instead.
* `transaction` method has been removed from `Repository`. Use `EntityManager#transaction` method instead.
* custom repositories do not support container anymore.
* controller / subscriber / migrations from options tsconfig now appended with a project root directory
* removed naming strategy decorator, naming strategy by name functionality. Now naming strategy should be registered by passing naming strategy instance directly.
* `driver` section in connection options now deprecated. All settings should go directly to connection options root.
* removed `fromTable` from the `QueryBuilder`. Now use regular `from` to select from tables.
* removed `usePool` option from the connection options. Pooling now is always enabled.
* connection options interface has changed and now each platform has its own set of connection options.
* `storage` in sqlite options has been renamed to `database`.
* env variable names for connection were changed (`TYPEORM_DRIVER_TYPE` has been renamed to `TYPEORM_CONNECTION`, some other renaming). More env variable names you can find in `ConnectionOptionsEnvReader` class.
* some api changes in `ConnectionManager` and `createConnection` / `createConnections` methods of typeorm main entrypoint.
* `simple_array` column type now is called `simple-array`
* some column types were removed. Now orm uses column types of underlying database.
* now `number` type in column definitions (like `@Column() likes: number`) maps to `integer` instead of `double`. This is more programmatic design. If you need to store float-pointing values - define a type explicitly.
* `fixedLength` in column options has been removed. Now actual column types can be used, e.g. `@Column("char")` or `@Column("varchar")`.
* `timezone` option has been removed from column options. Now corresponding database types can be used instead.
* `localTimezone` has been removed from the column options.
* `skipSchemaSync` in entity options has been renamed to `skipSync`.
* `setLimit` and `setOffset` in `QueryBuilder` were renamed into `limit` and `offset`.
* `nativeInterface` has been removed from a driver interface and implementations.
* now typeorm works with the latest version of mssql (version 4).
* fixed how orm creates default values for SqlServer - now it creates constraints for it as well.
* migrations interface has changed - now `up` and `down` accept only `QueryRunner`. To use `Connection` and `EntityManager` use properties of `QueryRunner`, e.g. `queryRunner.connection` and `queryRunner.manager`.
* now `update` method in `QueryBuilder` accepts `Partial<Entity>` and property names used in update map are column property names and they are automatically mapped to column names.
* `SpecificRepository` has been removed. Instead new `RelationQueryBuilder` was introduced.
* `getEntitiesAndRawResults` of `QueryBuilder` has been renamed to `getRawAndEntities`.
* in mssql all constraints are now generated using table name in their names - this is fixes issues with duplicate constraint names. 
* now when object is loaded from the database all its columns with null values will be set into entity properties as null.  Also after saving entity with unset properties that will be stored as nulls - their (properties) values will be set to null.
* create and update dates in entities now use date with fractional seconds.
* `@PrimaryGeneratedColumn` decorator now accept generation strategy as first argument (default is `increment`), instead of column type. Column type must be passed in options object, e.g. `@PrimaryGeneratedColumn({ type: "bigint"})`.
* `@PrimaryColumn` now does not accept `generated` parameter in options. Use `@Generated` or `@PrimaryGeneratedColumn` decorators instead.
* Logger interface has changed. Custom logger supply mechanism has changed.
* Now `logging` options in connection options is simple "true", or "all", or list of logging modes can be supplied. 
* removed `driver` section in connection options. Define options right in the connection options section.
* `Embedded` decorator is deprecated now. use `@Column(type => SomeEmbedded)` instead.
* `schemaName` in connection options is removed. Use `schema` instead.
* `TYPEORM_AUTO_SCHEMA_SYNC` env variable is now called `TYPEORM_SYNCHRONIZE`.
* `schemaSync` method in `Connection` has been renamed to `synchronize`.
* `getEntityManager` has been deprecated. Use `getManager` instead.
* `@TransactionEntityManager` is now called `@TransactionManager` now.
* `EmbeddableEntity`, `Embedded`, `AbstractEntity` decorators has been removed. There is no need to use `EmbeddableEntity` and `AbstractEntity` decorators at all - entity will work as expected without them. Instead of `@Embedded(type => X)` decorator now `@Column(type => X)` must be used instead. 
* `tablesPrefix`, `autoSchemaSync`, `autoMigrationsRun`, `dropSchemaOnConnection` options were removed. Use `entityPrefix`, `synchronize`, `migrationsRun`, `dropSchema` options instead.
* removed `persist` method from the `Repository` and `EntityManager`. Use `save` method instead.
* removed `getEntityManager` from `typeorm` namespace. Use `getManager` method instead.
* refactored how query runner works, removed query runner provider
* renamed `TableSchema` into `Table`
* renamed `ColumnSchema` into `TableColumn`
* renamed `ForeignKeySchema` into `TableForeignKey`
* renamed `IndexSchema` into `TableIndex`
* renamed `PrimaryKeySchema` into `TablePrimaryKey`

#### NEW FEATURES

* added `mongodb` support.
* entity now can be saved partially within `update` method.
* added prefix support to embeddeds.
* now embeddeds inside other embeddeds are supported.
* now relations are supported inside embeds.
* now relations for multiple primary keys are generated properly.
* now ormconfig is read from `.env`, `.js`, `.json`, `.yml`, `.xml` formats.
* all database-specific types are supported now.
* now migrations generation in mysql is supported. Use `typeorm migrations:generate` command.
* `getGeneratedQuery` was renamed to `getQuery` in `QueryBuilder`.
* `getSqlWithParameters` was renamed to `getSqlAndParameters` in `QueryBuilder`.
* sql queries are highlighted in console.
* added `@Generated` decorator. It can accept `strategy` option with values `increment` and `uuid`. Default is `increment`. It always generates value for column, except when column defined as `nullable` and user sets `null` value in to column.
* added logging of log-running requests.
* added replication support.
* added custom table schema and database support in `Postgres`, `Mysql` and `Sql Server` drivers. 
* multiple bug fixes.
* added ActiveRecord support (by extending BaseEntity) class
* `Connection` how has `createQueryRunner` that can be used to control database connection and its transaction state
* `QueryBuilder` is abstract now and all different kinds of query builders were created for different query types - `SelectQueryBuilder`, `UpdateQueryBuilder`, `InsertQueryBuilder` and `DeleteQueryBuilder` with individual method available.

## 0.0.11

* fixes [#341](https://github.com/typeorm/typeorm/issues/341) - issue when trying to create a `OneToOne` relation with 
`referencedColumnName` where the relation is not between primary keys


## 0.0.10

* added `ObjectLiteral` and `ObjectType` into main exports
* fixed issue fixes [#345](https://github.com/typeorm/typeorm/issues/345).
* fixed issue with migration not saving into the database correctly.
    Note its a breaking change if you have run migrations before and have records in the database table,
    make sure to apply corresponding changes. More info in [#360](https://github.com/typeorm/typeorm/issues/360) issue.

## 0.0.9

* fixed bug with indices from columns are not being inherited from parent entity [#242](https://github.com/typeorm/typeorm/issues/242)
* added support of UUID primary columns (thanks [@seanski](https://github.com/seanski))
* added `count` method to repository and entity manager (thanks [@aequasi](https://github.com/aequasi))

## 0.0.8

* added complete babel support
* added `clear` method to `Repository` and `EntityManager` which allows to truncate entity table
* exported `EntityRepository` in `typeorm/index`
* fixed issue with migration generation in [#239](https://github.com/typeorm/typeorm/pull/239) (thanks to [@Tobias4872](https://github.com/Tobias4872))
* fixed issue with using extra options with SqlServer [#236](https://github.com/typeorm/typeorm/pull/236) (thanks to [@jmai00](https://github.com/jmai00))
* fixed issue with non-pooled connections [#234](https://github.com/typeorm/typeorm/pull/234) (thanks to [@benny-medflyt](https://github.com/benny-medflyt))
* fixed issues:
[#242](https://github.com/typeorm/typeorm/issues/242),
[#240](https://github.com/typeorm/typeorm/issues/240),
[#204](https://github.com/typeorm/typeorm/issues/204),
[#219](https://github.com/typeorm/typeorm/issues/219),
[#233](https://github.com/typeorm/typeorm/issues/233),
[#234](https://github.com/typeorm/typeorm/issues/234)

## 0.0.7

* added custom entity repositories support
* merged typeorm-browser and typeorm libraries into single package
* added `@Transaction` decorator
* added exports to `typeorm/index` for naming strategies
* added shims for browsers using typeorm in frontend models, also added shim to use typeorm
with class-transformer library on the frontend
* fixed issue when socketPath could not be used with mysql driver (thanks @johncoffee)
* all table decorators are renamed to `Entity` (`Table` => `Entity`, `AbstractTable` => `AbstractEntity`, 
`ClassTableChild` => `ClassEntityChild`, `ClosureTable` => `ClosureEntity`, `EmbeddableTable` => `EmbeddableEntity`, 
`SingleTableChild` => `SingleEntityChild`). This change is required because upcoming versions of orm will work
not only with tables, but also with documents and other database-specific "tables". 
Previous decorator names are deprecated and will be removed in the future.
* added custom repositories support. Example in samples directory.
* cascade remove options has been removed from `@ManyToMany`, `@OneToMany` decorators. Also cascade remove is not possible
from two sides of `@OneToOne` relationship now.
* fixed issues with subscribers and transactions
* typeorm now has translation in chinese (thanks [@brookshi](https://github.com/brookshi))
* added `schemaName` support for postgres database [#152](https://github.com/typeorm/typeorm/issues/152) (thanks [@mingyang91](https://github.com/mingyang91))
* fixed bug when new column was'nt added properly in sqlite [#157](https://github.com/typeorm/typeorm/issues/157)
* added ability to set different types of values for DEFAULT value of the column [#150](https://github.com/typeorm/typeorm/issues/150)
* added ability to use zero, false and empty string values as DEFAULT values in [#189](https://github.com/typeorm/typeorm/pull/189) (thanks to [@Luke265](https://github.com/Luke265))
* fixed bug with junction tables persistence (thanks [@Luke265](https://github.com/Luke265))
* fixed bug regexp in `QueryBuilder` (thanks [@netnexus](https://github.com/netnexus))
* fixed issues [#202](https://github.com/typeorm/typeorm/issues/202), [#203](https://github.com/typeorm/typeorm/issues/203) (thanks to [@mingyang91](https://github.com/mingyang91))
* fixed issues 
[#159](https://github.com/typeorm/typeorm/issues/159), 
[#181](https://github.com/typeorm/typeorm/issues/181), 
[#176](https://github.com/typeorm/typeorm/issues/176), 
[#192](https://github.com/typeorm/typeorm/issues/192), 
[#191](https://github.com/typeorm/typeorm/issues/191), 
[#190](https://github.com/typeorm/typeorm/issues/190), 
[#179](https://github.com/typeorm/typeorm/issues/179), 
[#177](https://github.com/typeorm/typeorm/issues/177), 
[#175](https://github.com/typeorm/typeorm/issues/175),
[#174](https://github.com/typeorm/typeorm/issues/174), 
[#150](https://github.com/typeorm/typeorm/issues/150), 
[#159](https://github.com/typeorm/typeorm/issues/159), 
[#173](https://github.com/typeorm/typeorm/issues/173), 
[#195](https://github.com/typeorm/typeorm/issues/195), 
[#151](https://github.com/typeorm/typeorm/issues/151)

## 0.0.6

* added `JSONB` support for Postgres in #126 (thanks [@CreepGin](https://github.com/CreepGin)@CreepGin)
* fixed in in sqlite query runner in #141 (thanks [@marcinwadon](https://github.com/marcinwadon))
* added shortcut exports for table schema classes in #135 (thanks [@eduardoweiland](https://github.com/eduardoweiland))
* fixed bugs with single table inheritance in #132 (thanks [@eduardoweiland](https://github.com/eduardoweiland))
* fixed issue with `TIME` column in #134 (thanks [@cserron](https://github.com/cserron))
* fixed issue with relation id in #138 (thanks [@mingyang91](https://github.com/mingyang91))
* fixed bug when URL for pg was parsed incorrectly #114 (thanks [@mingyang91](https://github.com/mingyang91))
* fixed bug when embedded is not being updated
* metadata storage now in global variable
* entities are being loaded in migrations and can be used throw the entity manager or their repositories
* migrations now accept `EntityMetadata` which can be used within one transaction
* fixed issue with migration running on windows #140
* fixed bug with with Class Table Inheritance #144

## 0.0.5

* changed `getScalarMany` to `getRawMany` in `QueryBuilder`
* changed `getScalarOne` to `getRawOne` in `QueryBuilder`
* added migrations support

## 0.0.4

* fixed problem when `order by` is used with `limit`
* fixed problem when `decorators-shim.d.ts` exist and does not allow to import decorators (treats like they exist in global)
* fixed Sql Server driver bugs

## 0.0.3

* completely refactored persistence mechanism:
    * added experimental support of `{ nullable: true }` in relations
    * cascade operations should work better now
    * optimized all queries
    * entities with recursive entities should be persisted correctly now
* now `undefined` properties are skipped in the persistence operation, as well as `undefined` relations.
* added platforms abstractions to allow typeorm to work on multiple platforms
* added experimental support of typeorm in the browser
* breaking changes in `QueryBuilder`:
    * `getSingleResult()` renamed to `getOne()`
    * `getResults()` renamed to `getMany()`
    * `getResultsAndCount()` renamed to `getManyAndCount()`
    * in the innerJoin*/leftJoin* methods now no need to specify `ON`
    * in the innerJoin*/leftJoin* methods no longer supports parameters, use `addParameters` or `setParameter` instead.
    * `setParameters` is now works just like `addParameters` (because previous behaviour confused users), 
    `addParameters` now is deprecated
    * `getOne` returns `Promise<Entity|undefined>`
* breaking changes in `Repository` and `EntityManager`:
    * `findOne` and .findOneById` now return `Promise<Entity|undefined>` instead of `Promise<Entity>`
* now typeorm is compiled into `ES5` instead of `ES6` - this allows to run it on older versions of node.js
* fixed multiple issues with dates and utc-related stuff
* multiple bugfixes

## 0.0.2

* lot of API refactorings
* complete support TypeScript 2
* optimized schema creation 
* command line tools
* multiple drivers support
* multiple bugfixes

## 0.0.1

* first stable version, works with TypeScript 1.x<|MERGE_RESOLUTION|>--- conflicted
+++ resolved
@@ -5,11 +5,6 @@
 If we missed a note on some change or you have a questions on migrating from old version, 
 feel free to ask us and community.
 
-<<<<<<< HEAD
-## 0.1.9
-
-* fixed bug with sqlite and mysql schema synchronization when uuid column is used ([#1332](https://github.com/typeorm/typeorm/issues/1332))
-=======
 ## 0.2.0 (next: `npm i typeorm@next`)
 
 * completely refactored, improved and optimized persistence process and performance.
@@ -59,7 +54,10 @@
 By default its true.
 * `sqljs` driver now enforces FK integrity by default (same behavior as `sqlite`).
 * now array initializations for relations are forbidden and ORM throws an error if there are entities with initialized relation arrays.
->>>>>>> 1b813ea4
+
+## 0.1.9
+
+* fixed bug with sqlite and mysql schema synchronization when uuid column is used ([#1332](https://github.com/typeorm/typeorm/issues/1332))
 
 ## 0.1.8
 
